--- conflicted
+++ resolved
@@ -23,29 +23,17 @@
 from ..utils import require_listlike, require_listlike_or_set, require_dictlike, pickle_data, unpickle_file,\
     greedy_partitioning, flatten_list, combine_sparse_matrices_columnwise
 from ._preprocworker import PreprocWorker
-<<<<<<< HEAD
 from ._common import tokenize, stem, pos_tag, load_pos_tagger_for_language, lemmatize, load_lemmatizer_for_language,\
     doc_lengths, _finalize_kwic_results, _datatable_from_kwic_results
-=======
-from ._common import tokenize, stem, doc_lengths, init_pos_tagger, pos_tag,\
-    _finalize_kwic_results, _datatable_from_kwic_results
->>>>>>> d37eefb9
 
 logger = logging.getLogger('tmtoolkit')
 logger.addHandler(logging.NullHandler())
 
 
-<<<<<<< HEAD
 class TMPreproc:
     def __init__(self, docs, language=defaults.language, n_max_processes=None,
                  stopwords=None, punctuation=None, special_chars=None,
                  tokenizer=None, pos_tagger=None, pos_tagset=None, stemmer=None, lemmatizer=None):
-=======
-class TMPreproc():
-    def __init__(self, docs, language=defaults.language, n_max_processes=None,
-                 stopwords=None, punctuation=None, special_chars=None,
-                 tokenizer=tokenize, stemmer=stem, pos_tagger=pos_tag):
->>>>>>> d37eefb9
         if isinstance(docs, Corpus):
             docs = docs.docs
 
@@ -103,16 +91,11 @@
             self.pos_tagger = pos_tagger
             self.pos_tagset = pos_tagset
 
-<<<<<<< HEAD
         if stemmer is None:
             import nltk
             self.stemmer = partial(stem, stemmer_instance=nltk.stem.SnowballStemmer(language))
         else:
             self.stemmer = stemmer
-=======
-        pos_tagger_instance, self.pos_tagset = init_pos_tagger(language)
-        self.pos_tagger = partial(pos_tagger, tagger=pos_tagger_instance)
->>>>>>> d37eefb9
 
         if lemmatizer is None:
             self.lemmatizer = partial(lemmatize, lemmatizer_fn=load_lemmatizer_for_language(language))
@@ -1246,8 +1229,4 @@
 
     def _require_no_ngrams_as_tokens(self):
         if self.ngrams_as_tokens:
-<<<<<<< HEAD
-            raise ValueError("ngrams are used as tokens -- this is not possible for this operation")
-=======
-            raise ValueError("ngrams are used as tokens -- this is not possible for this operation")
->>>>>>> d37eefb9
+            raise ValueError("ngrams are used as tokens -- this is not possible for this operation")