--- conflicted
+++ resolved
@@ -1,28 +1,13 @@
-<<<<<<< HEAD
 """
 tmtoolkit – Text Mining and Topic Modeling Toolkit for Python
 
 Markus Konrad <markus.konrad@wzb.eu>
 """
 
-import logging
-
-from . import topicmod, bow
-=======
 from . import topicmod, bow, preprocess
->>>>>>> 9b172cee
 
 
 __title__ = 'tmtoolkit'
 __version__ = '0.9.0-dev'
 __author__ = 'Markus Konrad'
-<<<<<<< HEAD
-__license__ = 'Apache License 2.0'
-
-
-# logger used in whole tmtoolkit package
-logger = logging.getLogger(__title__)
-logger.addHandler(logging.NullHandler())
-=======
-__license__ = 'Apache License 2.0'
->>>>>>> 9b172cee
+__license__ = 'Apache License 2.0'